--- conflicted
+++ resolved
@@ -46,16 +46,9 @@
     }
 
     /**
-<<<<<<< HEAD
      * Index into a Tensor object, returning either a Tensor or a scalar value.
      * @param {number} index - The index to access.
      * @returns {Tensor|number} - The data at the specified index.
-=======
-     * 
-     * @param {number} index 
-     * @returns {Tensor}
-     * @todo Set type based on dims
->>>>>>> 83308707
      */
     get(index) {
         const iterDims = this.dims.slice(1);
