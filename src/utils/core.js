--- conflicted
+++ resolved
@@ -109,11 +109,7 @@
 /**
  * Calculates the dimensions of a nested array.
  *
-<<<<<<< HEAD
- * @param {Array} arr The nested array to calculate dimensions for.
-=======
  * @param {any[]} arr The nested array to calculate dimensions for.
->>>>>>> b1f96a2f
  * @returns {number[]} An array containing the dimensions of the input array.
  */
 export function calculateDimensions(arr) {
